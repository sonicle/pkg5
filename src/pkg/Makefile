--- conflicted
+++ resolved
@@ -26,7 +26,6 @@
 UPDATENUM         = 0
 SRUNUM            = 0
 PLATNUM           = 0
-<<<<<<< HEAD
 #BUILDID.cmd       = \
 #	hg tags | \
 #	nawk '$$1 ~ /^s11u$(UPDATENUM)b[0-9]*/ {print substr($$1, 7) + 0; exit}'
@@ -34,16 +33,10 @@
 BUILDID           = 0
 NIGHTLYID:sh      = hg parents --template '{rev}' 2>/dev/null || git rev-list --all | wc -l | sed s/\ //g
 CHANGESET:sh      = hg id -i 2>/dev/null || git log --pretty=format:'%h' -1..
-=======
-BUILDID.cmd       = \
-	hg tags | \
-	nawk '$$1 ~ /^s12b[0-9]+/ {exit} END {print substr($$1, 5) + 0}'
-BUILDID           = $(BUILDID.cmd:sh)
-NIGHTLYID:sh      = hg parents --template '{rev}'
-CHANGESET:sh      = hg id -i
->>>>>>> 8437116b
-PKGVERS_BRANCH    = \
-	$(PKGVERS_COMPONENT).$(UPDATENUM).$(SRUNUM).$(PLATNUM).$(BUILDID).$(NIGHTLYID)
+#PKGVERS_BRANCH    = \
+#	$(PKGVERS_COMPONENT).$(UPDATENUM).$(SRUNUM).$(PLATNUM).$(BUILDID).$(NIGHTLYID)
+# XXX hardcode for now
+PKGVERS_BRANCH    = 0.5.11-0.151.1.8.1
 PKGVERS           = $(PKGVERS_COMPONENT),$(PKGVERS_BUILTON)-$(PKGVERS_BRANCH)
 ARCH              = $(TARGET_ARCH:-%=%)
 REV:sh            = date +%Y.%m.%d.%H.%M.%S
