--- conflicted
+++ resolved
@@ -1,12 +1,6 @@
 '\" te
-<<<<<<< HEAD
-.\" Copyright (c) 2007, 2013, Oracle and/or its
-.\" affiliates. All rights reserved.
-.TH pkg 1 "22 Apr 2013" "SunOS 5.11" "User Commands"
-=======
 .\" Copyright (c) 2007, 2013, Oracle and/or its affiliates. All rights reserved.
-.TH pkg 1 "19 Apr 2013" "SunOS 5.12" "User Commands"
->>>>>>> b056e2f1
+.TH pkg 1 "19 Apr 2013" "SunOS 5.11" "User Commands"
 .SH NAME
 pkg \- Image Packaging System retrieval client
 .SH SYNOPSIS
@@ -51,21 +45,13 @@
 
 .LP
 .nf
-<<<<<<< HEAD
-/usr/bin/pkg list [-Hafnsuv] [-g \fIpath_or_uri\fR]...
-=======
 /usr/bin/pkg list [-Hafnqsuv] [-g \fIpath_or_uri\fR]...
->>>>>>> b056e2f1
     [--no-refresh] [\fIpkg_fmri_pattern\fR ...]
 .fi
 
 .LP
 .nf
-<<<<<<< HEAD
-/usr/bin/pkg info [-lr] [-g \fIpath_or_uri\fR]... [--license]
-=======
 /usr/bin/pkg info [-lqr] [-g \fIpath_or_uri\fR]... [--license]
->>>>>>> b056e2f1
     [\fIpkg_fmri_pattern\fR ...]
 .fi
 
@@ -129,11 +115,7 @@
 
 .LP
 .nf
-<<<<<<< HEAD
-/usr/bin/pkg variant [-H] [variant.\fIvariant_pattern\fR ...]
-=======
 /usr/bin/pkg variant [-Haiv] [-F \fIformat\fR] [\fIvariant_pattern\fR ...]
->>>>>>> b056e2f1
 .fi
 
 .LP
@@ -148,11 +130,7 @@
 
 .LP
 .nf
-<<<<<<< HEAD
-/usr/bin/pkg facet [-H] [\fIfacet_pattern\fR ...]
-=======
 /usr/bin/pkg facet [-Haim] [-F \fIformat\fR] [\fIfacet_pattern\fR ...]
->>>>>>> b056e2f1
 .fi
 
 .LP
@@ -231,7 +209,7 @@
     [--set-property \fIname_of_property\fR=\fIvalue\fR]
     [--add-property-value \fIname_of_property\fR=\fIvalue_to_add\fR]
     [--remove-property-value \fIname_of_property\fR=\fIvalue_to_remove\fR]
-    [--unset-property \fIname_of_property_to_delete\fR]
+    [--unset-property \fIname_of_property_to_delete\fR] 
     [--proxy \fIproxy_to_use\fR] \fIpublisher\fR
 .fi
 
@@ -671,11 +649,7 @@
 .ne 2
 .mk
 .na
-<<<<<<< HEAD
-\fB\fBpkg list\fR [\fB-Hafnsuv\fR] [\fB-g\fR \fIpath_or_uri\fR]... [\fB--no-refresh\fR] [\fIpkg_fmri_pattern\fR ...]\fR
-=======
 \fB\fBpkg list\fR [\fB-Hafnqsuv\fR] [\fB-g\fR \fIpath_or_uri\fR]... [\fB--no-refresh\fR] [\fIpkg_fmri_pattern\fR ...]\fR
->>>>>>> b056e2f1
 .ad
 .sp .6
 .RS 4n
@@ -741,7 +715,7 @@
 .ad
 .sp .6
 .RS 4n
-List installed packages and list the newest version of packages that are not installed but could be installed in this image. Packages can be installed if they are allowed by the installed incorporations and by the image's variants. If one or more patterns are specified, then the newest version matching the specified pattern and allowed by any installed incorporations and the image's variants is listed. Without \fB-a\fR, list only installed packages.
+List installed packages and the newest version of packages that are available for installation. Packages are considered to be available for installation if they are allowed by the installed incorporations and by the image's variants. If one or more patterns are specified, then the newest version matching the specified pattern and allowed by any installed incorporations and the image's variants is listed. Without \fB-a\fR, list only installed packages.
 .RE
 
 .sp
@@ -807,7 +781,7 @@
 .ad
 .sp .6
 .RS 4n
-List installed packages that have newer versions available. This option cannot be used with \fB-g\fR.
+List only packages with newer versions available. This option cannot be used with \fB-g\fR.
 .RE
 
 .sp
@@ -906,11 +880,7 @@
 .ad
 .sp .6
 .RS 4n
-<<<<<<< HEAD
-Display the license texts for the packages. This option can be combined with \fB-l\fR, \fB-q\fR, or \fB-r\fR. Return success if all \fIpkg_fmri_pattern\fR patterns match known packages and have licenses. Return failure if one or more patterns are unmatched or match packages that do not have licenses.
-=======
 Display the license texts for the packages. This option can be combined with \fB-l\fR, \fB-q\f, or R\fB-r\fR. When all patterns match a known package and have licenses, the command will return success. If one or more patterns are unmatched or match packages that do not have licenses, the command will return failure.
->>>>>>> b056e2f1
 .RE
 
 .RE
@@ -1377,7 +1347,7 @@
 .ad
 .sp .6
 .RS 4n
-Suppress progress messages and all other output during the requested operation.
+Print nothing, but return failure if there are any fatal errors.
 .RE
 
 .sp
@@ -1606,11 +1576,7 @@
 .ne 2
 .mk
 .na
-<<<<<<< HEAD
-\fB\fBpkg variant\fR [\fB-H\fR] [variant.\fIvariant_pattern\fR ...]\fR
-=======
 \fB\fBpkg variant\fR [\fB-Haiv\fR] [\fB-F\fR \fIformat\fR] [\fIvariant_pattern\fR ...]\fR
->>>>>>> b056e2f1
 .ad
 .sp .6
 .RS 4n
@@ -1702,11 +1668,7 @@
 .ne 2
 .mk
 .na
-<<<<<<< HEAD
-\fB\fBpkg facet\fR [\fB-H\fR] [\fIfacet_pattern\fR ...]\fR
-=======
 \fB\fBpkg facet\fR [\fB-Haim\fR] [\fB-F\fR \fIformat\fR] [\fIfacet_pattern\fR ...]\fR
->>>>>>> b056e2f1
 .ad
 .sp .6
 .RS 4n
@@ -2024,6 +1986,39 @@
 .ne 2
 .mk
 .na
+\fB\fB-H\fR\fR
+.ad
+.sp .6
+.RS 4n
+Omit the headers from the listing.
+.RE
+
+.sp
+.ne 2
+.mk
+.na
+\fB\fB-P\fR\fR
+.ad
+.sp .6
+.RS 4n
+Display only the first publisher in the publisher search order.
+.RE
+
+.sp
+.ne 2
+.mk
+.na
+\fB\fB-n\fR\fR
+.ad
+.sp .6
+.RS 4n
+Display only enabled publishers.
+.RE
+
+.sp
+.ne 2
+.mk
+.na
 \fB\fB-F\fR\fR
 .ad
 .sp .6
@@ -2031,56 +2026,23 @@
 Specify an alternative output format. Currently, only \fBtsv\fR (Tab Separated Values) is valid.
 .RE
 
-.sp
-.ne 2
-.mk
-.na
-\fB\fB-H\fR\fR
-.ad
-.sp .6
-.RS 4n
-Omit the headers from the listing.
-.RE
-
+.RE
+
+.sp
+.ne 2
+.mk
+.na
+\fB\fBpkg set-publisher\fR [\fB-Ped\fR] [\fB-k\fR \fIssl_key\fR] [\fB-c\fR \fIssl_cert\fR] [\fB-g\fR \fIorigin_to_add\fR | \fB--add-origin\fR \fIorigin_to_add\fR]... [\fB-G\fR \fIorigin_to_remove\fR | \fB--remove-origin\fR \fIorigin_to_remove\fR]... [\fB-m\fR \fImirror_to_add\fR | \fB--add-mirror\fR \fImirror_to_add\fR]... [\fB-M\fR \fImirror_to_remove\fR | \fB--remove-mirror\fR \fImirror_to_remove\fR]... [\fB--enable\fR] [\fB--disable\fR] [\fB--no-refresh\fR] [\fB--reset-uuid\fR] [\fB--non-sticky\fR] [\fB--sticky\fR] [\fB--search-after\fR \fIpublisher\fR] [\fB--search-before\fR \fIpublisher\fR] [\fB--search-first\fR] [\fB--approve-ca-cert\fR \fIpath_to_CA\fR] [\fB--revoke-ca-cert\fR \fIhash_of_CA_to_remove\fR] [\fB--unset-ca-cert\fR \fIhash_of_CA_to_remove\fR] [\fB--set-property\fR \fIname_of_property\fR=\fIvalue\fR] [\fB--add-property-value\fR \fIname_of_property\fR=\fIvalue_to_add\fR] [\fB--remove-property-value\fR \fIname_of_property\fR=\fIvalue_to_remove\fR] [\fB--unset-property\fR \fIname_of_property_to_delete\fR] [\fB--proxy\fR \fIproxy_to_use\fR] \fIpublisher\fR\fR
+.ad
+.sp .6
+.RS 4n
+Update an existing publisher or add a publisher. If no options affecting search order are specified, new publishers are appended to the search order and are thus searched last.
 .sp
 .ne 2
 .mk
 .na
 \fB\fB-P\fR\fR
 .ad
-.sp .6
-.RS 4n
-Display only the first publisher in the publisher search order.
-.RE
-
-.sp
-.ne 2
-.mk
-.na
-\fB\fB-n\fR\fR
-.ad
-.sp .6
-.RS 4n
-Display only enabled publishers.
-.RE
-
-.RE
-
-.sp
-.ne 2
-.mk
-.na
-\fB\fBpkg set-publisher\fR [\fB-Ped\fR] [\fB-k\fR \fIssl_key\fR] [\fB-c\fR \fIssl_cert\fR] [\fB-g\fR \fIorigin_to_add\fR | \fB--add-origin\fR \fIorigin_to_add\fR]... [\fB-G\fR \fIorigin_to_remove\fR | \fB--remove-origin\fR \fIorigin_to_remove\fR]... [\fB-m\fR \fImirror_to_add\fR | \fB--add-mirror\fR \fImirror_to_add\fR]... [\fB-M\fR \fImirror_to_remove\fR | \fB--remove-mirror\fR \fImirror_to_remove\fR]... [\fB--enable\fR] [\fB--disable\fR] [\fB--no-refresh\fR] [\fB--reset-uuid\fR] [\fB--non-sticky\fR] [\fB--sticky\fR] [\fB--search-after\fR \fIpublisher\fR] [\fB--search-before\fR \fIpublisher\fR] [\fB--search-first\fR] [\fB--approve-ca-cert\fR \fIpath_to_CA\fR] [\fB--revoke-ca-cert\fR \fIhash_of_CA_to_remove\fR] [\fB--unset-ca-cert\fR \fIhash_of_CA_to_remove\fR] [\fB--set-property\fR \fIname_of_property\fR=\fIvalue\fR] [\fB--add-property-value\fR \fIname_of_property\fR=\fIvalue_to_add\fR] [\fB--remove-property-value\fR \fIname_of_property\fR=\fIvalue_to_remove\fR] [\fB--unset-property\fR \fIname_of_property_to_delete\fR] [\fB--proxy\fR \fIproxy_to_use\fR] \fIpublisher\fR\fR
-.ad
-.sp .6
-.RS 4n
-Update an existing publisher or add a publisher. If no options affecting search order are specified, new publishers are appended to the search order and are thus searched last.
-.sp
-.ne 2
-.mk
-.na
-\fB\fB-P\fR\fR
-.ad
 .br
 .na
 \fB\fB--search-first\fR\fR
@@ -2142,7 +2104,7 @@
 .ad
 .sp .6
 .RS 4n
-For verifying signed packages, add the specified certificate as a CA certificate that is trusted. The hashes of the PEM representation of the user-approved CA certificates are listed in the detailed output of the \fBpkg publisher\fR command.
+Add the specified certificate as a CA certificate that is trusted. The hashes of the PEM representation of the user-approved CA certificates are listed in the detailed output of the \fBpkg publisher\fR command.
 .RE
 
 .sp
@@ -2153,7 +2115,7 @@
 .ad
 .sp .6
 .RS 4n
-For verifying signed packages, treat the certificate with the given hash of its PEM representation as revoked. The hashes of the user-revoked CA certificates are listed in the detailed output of the \fBpkg publisher\fR command.
+Treat the certificate with the given hash of its PEM representation as revoked. The hashes of the user-revoked CA certificates are listed in the detailed output of the \fBpkg publisher\fR command.
 .RE
 
 .sp
@@ -2164,7 +2126,7 @@
 .ad
 .sp .6
 .RS 4n
-For verifying signed packages, remove the certificate with the given hash from the list of approved certificates and the list of revoked certificates.
+Remove the certificate with the given hash from the list of approved certificates and the list of revoked certificates.
 .RE
 
 .sp
@@ -3623,7 +3585,7 @@
 .ad
 .sp .6
 .RS 4n
-Seconds below the \fBlowspeed\fR limit (1024 bytes/second) during transport operations before the client aborts the operation. A value of 0 means do not abort the operation.
+Seconds below the \fBlowspeed\fR limit (1024 bytes/sec) during transport operations before the client aborts the operation. A value of 0 means do not abort the operation.
 .sp
 Default value: 30
 .RE
@@ -3875,14 +3837,7 @@
 \fBpkgsend\fR(1), \fBpkg.depotd\fR(1M), \fBglob\fR(3C), \fBpkg\fR(5), \fBbeadm\fR(1M)
 .sp
 .LP
-<<<<<<< HEAD
-\fIAdding and Updating Oracle Solaris 11.2 Software Packages\fR
-.sp
-.LP
-\fBhttps://java.net/projects/ips/pages/Home\fR
-=======
 \fIAdding and Updating Oracle Solaris 11.1 Software Packages\fR
 .sp
 .LP
-\fBhttp://hub.opensolaris.org/bin/view/Project+pkg/\fR
->>>>>>> b056e2f1
+\fBhttp://hub.opensolaris.org/bin/view/Project+pkg/\fR